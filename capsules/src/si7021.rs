--- conflicted
+++ resolved
@@ -293,13 +293,8 @@
     }
 }
 
-<<<<<<< HEAD
-impl<A: time::Alarm<'a>> time::AlarmClient for SI7021<'a, A> {
+impl<'a, A: time::Alarm<'a>> time::AlarmClient for SI7021<'a, A> {
     fn alarm(&self) {
-=======
-impl<'a, A: time::Alarm<'a>> time::AlarmClient for SI7021<'a, A> {
-    fn fired(&self) {
->>>>>>> 313a5e12
         self.buffer.take().map(|buffer| {
             // turn on i2c to send commands
             self.i2c.enable();
