--- conflicted
+++ resolved
@@ -777,7 +777,6 @@
             // Uncomment this when PPLLR support is added. Also change the above match arm to
             // 0b10 => SysClockSource::PLL,
             //_ => SysClockSource::PPLLR,
-<<<<<<< HEAD
         }
     }
 
@@ -943,8 +942,6 @@
             0b110 => MCO1Divider::DivideBy4,
             0b111 => MCO1Divider::DivideBy5,
             _ => MCO1Divider::DivideBy1,
-=======
->>>>>>> 6b8e1fc5
         }
     }
 
@@ -1346,18 +1343,13 @@
 }
 
 /// Clock sources for the CPU
-<<<<<<< HEAD
 #[derive(Clone, Copy, PartialEq, Debug)]
-=======
-#[derive(PartialEq)]
->>>>>>> 6b8e1fc5
 pub enum SysClockSource {
     HSI = 0b00,
     //HSE = 0b01, Uncomment this when support for HSE is added
     PLL = 0b10,
     // NOTE: not all STM32F4xx boards support this source.
     //PPLLR = 0b11, Uncomment this when support for PPLLR is added
-<<<<<<< HEAD
 }
 
 pub enum MCO1Source {
@@ -1423,8 +1415,6 @@
             APBPrescaler::DivideBy16 => 16,
         }
     }
-=======
->>>>>>> 6b8e1fc5
 }
 
 pub struct PeripheralClock<'a> {
