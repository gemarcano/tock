// Licensed under the Apache License, Version 2.0 or the MIT License.
// SPDX-License-Identifier: Apache-2.0 OR MIT
// Copyright Tock Contributors 2022.

//! Utility functions and macros provided by the kernel crate.

pub mod arch_helpers;
pub mod binary_write;
pub mod capability_ptr;
pub mod copy_slice;
pub mod helpers;
pub mod leasable_buffer;
pub mod math;
pub mod mut_imut_buffer;
pub mod peripheral_management;
pub mod static_init;
<<<<<<< HEAD
=======
pub mod storage_volume;
pub mod streaming_process_slice;

>>>>>>> e6a170f7
mod static_ref;
pub mod storage_volume;

pub use self::static_ref::StaticRef;

/// The Tock Register Interface.
///
/// This is a re-export of the `tock-register-interface` crate provided for
/// convenience.
///
/// The Tock Register Interface provides a mechanism for accessing hardware
/// registers and MMIO interfaces.
pub mod registers {
    pub use tock_registers::fields::{Field, FieldValue};
    pub use tock_registers::interfaces;
    pub use tock_registers::registers::InMemoryRegister;
    pub use tock_registers::registers::{Aliased, ReadOnly, ReadWrite, WriteOnly};
    pub use tock_registers::{register_bitfields, register_structs};
    pub use tock_registers::{LocalRegisterCopy, RegisterLongName};
}

/// The Tock `Cell` types.
///
/// This is a re-export of the `tock-cells` crate provided for convenience.
///
/// To use `TakeCell`, for example, users should use:
///
///     use kernel::utilities::cells::TakeCell;
pub mod cells {
    pub use tock_cells::map_cell::MapCell;
    pub use tock_cells::numeric_cell_ext::NumericCellExt;
    pub use tock_cells::optional_cell::OptionalCell;
    pub use tock_cells::take_cell::TakeCell;
    pub use tock_cells::volatile_cell::VolatileCell;
}<|MERGE_RESOLUTION|>--- conflicted
+++ resolved
@@ -14,14 +14,9 @@
 pub mod mut_imut_buffer;
 pub mod peripheral_management;
 pub mod static_init;
-<<<<<<< HEAD
-=======
+mod static_ref;
 pub mod storage_volume;
 pub mod streaming_process_slice;
-
->>>>>>> e6a170f7
-mod static_ref;
-pub mod storage_volume;
 
 pub use self::static_ref::StaticRef;
 
